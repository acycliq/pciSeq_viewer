--- conflicted
+++ resolved
@@ -4,13 +4,8 @@
  * with ranking by count and eye icon toggles (pciSeq_3d style)
  */
 
-<<<<<<< HEAD
-import { state } from './stateManager.js';
-import { debounce } from './utils.js';
-=======
 import { state } from './state/stateManager.js';
 import { debounce } from '../utils/common.js';
->>>>>>> c90d452d
 import { applyClassColorScheme } from './classColorImport.js';
 import { EYE_OPEN_SVG, EYE_CLOSED_SVG } from './icons.js';
 
@@ -183,11 +178,7 @@
         });
     }
 
-<<<<<<< HEAD
     // Update tri-state master checkbox state
-=======
-    // Sync master checkbox
->>>>>>> c90d452d
     try { updateClassesToggleAllCheckboxState(); } catch {}
 
     // Update layers
@@ -213,11 +204,7 @@
         });
     }
 
-<<<<<<< HEAD
     // Update tri-state master checkbox state
-=======
-    // Sync master checkbox
->>>>>>> c90d452d
     try { updateClassesToggleAllCheckboxState(); } catch {}
 
     // Update layers
@@ -302,7 +289,6 @@
         try { updateClassesToggleAllCheckboxState(); } catch {}
 
         toggleAll.addEventListener('change', () => {
-<<<<<<< HEAD
             const selectAll = Boolean(toggleAll.checked);
 
             if (selectAll) {
@@ -317,24 +303,6 @@
     }
 
     // Repurposed: Import class colour scheme
-=======
-            const listContainer = document.getElementById('cellClassesList');
-            const selectAll = Boolean(toggleAll.checked);
-            if (selectAll) {
-                state.allCellClasses.forEach(c => state.selectedCellClasses.add(c));
-                if (listContainer) listContainer.querySelectorAll('.cell-class-item').forEach(it => it.classList.remove('dim'));
-            } else {
-                state.selectedCellClasses.clear();
-                if (listContainer) listContainer.querySelectorAll('.cell-class-item').forEach(it => it.classList.add('dim'));
-            }
-
-            updateClassesToggleAllCheckboxState();
-            if (typeof window.updateAllLayers === 'function') window.updateAllLayers();
-        });
-    }
-
-    // Repurpose: Import Colour Scheme button
->>>>>>> c90d452d
     const importBtn = document.getElementById('importClassColorsBtn');
     const fileInput = document.getElementById('classColorFileInput');
     const statusEl = document.getElementById('classColorFileStatus');
@@ -344,7 +312,6 @@
             fileInput.dataset.replaceMode = (e.ctrlKey || e.metaKey) ? 'true' : 'false';
             fileInput.click();
         });
-<<<<<<< HEAD
         fileInput.addEventListener('change', (ev) => {
             const file = ev?.target?.files?.[0];
             if (!file) return;
@@ -376,58 +343,6 @@
                 }
             };
             reader.onerror = () => { if (statusEl) { statusEl.textContent = 'Failed to read file'; statusEl.className = 'file-status error'; } };
-=======
-        fileInput.addEventListener('change', (e) => {
-            const file = e.target.files && e.target.files[0];
-            if (!file) return;
-
-            // Read replace mode flag
-            const replaceMode = e.target.dataset.replaceMode === 'true';
-
-            const reader = new FileReader();
-            if (statusEl) { statusEl.textContent = 'Loading…'; statusEl.className = 'file-status'; }
-            reader.onload = () => {
-                try {
-                    const json = JSON.parse(reader.result);
-                    const { appliedCount, notFoundClasses, pending } = applyClassColorScheme(json, replaceMode);
-                    const mode = replaceMode ? 'replaced' : 'merged';
-                    if (pending) {
-                        if (statusEl) {
-                            statusEl.textContent = `Colour scheme loaded (${Object.keys(json).length}). Will apply when classes are available.`;
-                            statusEl.className = 'file-status success';
-                        }
-                    } else if (appliedCount > 0) {
-                        if (statusEl) {
-                            statusEl.textContent = `Imported ${appliedCount} custom colours`;
-                            statusEl.className = 'file-status success';
-                        }
-                        // Refresh UI and layers
-                        try { populateCellClassDrawer(); } catch {}
-                        if (typeof window.updateAllLayers === 'function') window.updateAllLayers();
-                        if (notFoundClasses && notFoundClasses.length) {
-                            console.warn('Classes not found in data:', notFoundClasses);
-                        }
-                    } else {
-                        if (statusEl) {
-                            statusEl.textContent = 'No matching classes found';
-                            statusEl.className = 'file-status error';
-                        }
-                    }
-                } catch (err) {
-                    if (statusEl) {
-                        statusEl.textContent = `Error: ${err.message || 'Invalid JSON'}`;
-                        statusEl.className = 'file-status error';
-                    }
-                    console.error('Failed to load colour scheme:', err);
-                } finally {
-                    try { e.target.value = ''; } catch {}
-                    if (statusEl) setTimeout(() => { statusEl.textContent = ''; statusEl.className = 'file-status'; }, 5000);
-                }
-            };
-            reader.onerror = () => {
-                if (statusEl) { statusEl.textContent = 'Failed to read file'; statusEl.className = 'file-status error'; }
-            };
->>>>>>> c90d452d
             reader.readAsText(file);
         });
     }
@@ -526,9 +441,5 @@
     cb.indeterminate = !all && !none;
     cb.checked = all;
     cb.setAttribute('aria-checked', cb.indeterminate ? 'mixed' : (all ? 'true' : 'false'));
-<<<<<<< HEAD
-    // Enable/disable if no data
-=======
->>>>>>> c90d452d
     cb.disabled = total === 0;
 }