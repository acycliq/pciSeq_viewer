--- conflicted
+++ resolved
@@ -5,11 +5,7 @@
 
 import { state } from './state/stateManager.js';
 import { EYE_OPEN_SVG, EYE_CLOSED_SVG } from './icons.js';
-<<<<<<< HEAD
-import { debounce } from './utils.js';
-=======
 import { debounce } from '../utils/common.js';
->>>>>>> c90d452d
 import { handleGeneColorFileUpload } from './geneColorImport.js';
 
 export function populateGeneDrawer() {
