--- conflicted
+++ resolved
@@ -1,5 +1,5 @@
 /**
- * Main Application Entry Point
+ * Main Application Entry Point (Electron Desktop App)
  *
  * This module orchestrates the initialization and runtime of the pciSeq viewer.
  * It imports specialized modules for different concerns and coordinates their interaction.
@@ -8,19 +8,12 @@
 // === CONFIGURATION IMPORTS ===
 import { INITIAL_VIEW_STATE, MAX_PRELOAD, IMG_DIMENSIONS } from '../config/constants.js';
 
-<<<<<<< HEAD
-// Import cell class drawer functions
-import { initCellClassDrawer, populateCellClassDrawer } from './cellClassDrawer.js';
-import { initGeneDrawer, populateGeneDrawer } from './geneDrawer.js';
-import { applyPendingClassColorSchemeIfAny } from './classColorImport.js';
-=======
 // === STATE AND DOM IMPORTS ===
 import { state } from './state/stateManager.js';
 import { elements } from './domElements.js';
->>>>>>> c90d452d
 
 // === UTILITY IMPORTS ===
-import { transformToTileCoordinates } from '../utils/coordinateTransform.js';
+import { transformToTileCoordinates, clamp } from '../utils/coordinateTransform.js';
 import { updateScaleBar } from '../utils/scaleBar.js';
 import { updateCoordinateDisplay } from '../utils/coordinateDisplay.js';
 import { debounce } from '../utils/common.js';
@@ -29,8 +22,9 @@
 // === UI IMPORTS ===
 import { showLoading, hideLoading, showTooltip } from './ui/uiHelpers.js';
 import { initCellClassDrawer, populateCellClassDrawer } from './cellClassDrawer.js';
-import { initGeneDrawer } from './geneDrawer.js';
+import { initGeneDrawer, populateGeneDrawer } from './geneDrawer.js';
 import { updateCellInfo, setupCellInfoPanel, initCellInfoColorScheme } from './cellInfoPanel.js';
+import { applyPendingClassColorSchemeIfAny } from './classColorImport.js';
 
 // === LAYER IMPORTS ===
 import {
@@ -44,29 +38,20 @@
 import { buildGlobalZProjection } from './layers/zProjectionOverlay.js';
 
 // === DATA IMPORTS ===
-import { buildGeneSpotIndexes } from './data/dataLoaders.js';
+import {
+    loadGeneData,
+    loadPolygonData,
+    loadCellData,
+    assignColorsToCellClasses,
+    buildGeneSpotIndexes
+} from './data/dataLoaders.js';
 
 // === EVENT HANDLING IMPORTS ===
 import { setupEventHandlers, setupAdvancedKeyboardShortcuts } from './events/eventHandlers.js';
 
-// === INITIALIZATION IMPORTS ===
-import {
-    initializeDeckGL,
-    derivePlanesFromManifest,
-    initializePlaneSlider,
-    initializeGeneData,
-    initializePolygonHighlighter,
-    initializeRectangularSelector,
-    initializeCellData,
-    preloadAdjacentPlanesInitial,
-    finalizeInitialization,
-    removeCurtain
-} from './init/appInitializer.js';
-
-// === PLANE MANAGEMENT IMPORTS ===
-import { updatePlane } from './plane/planeManager.js';
-
-// === SPATIAL INDEXING IMPORTS ===
+// === UI INTERACTION IMPORTS ===
+import { PolygonBoundaryHighlighter } from './ui/polygonInteractions.js';
+import { RectangularSelector } from './ui/rectangularSelector.js';
 import { setupBoundariesReadyListener } from './ui/spatialIndexing.js';
 
 // === WIDGET IMPORTS ===
@@ -142,8 +127,13 @@
 window.getRegionBoundaries = getRegionBoundaries;
 window.getVisibleRegions = getVisibleRegions;
 
-<<<<<<< HEAD
-// === METADATA ERROR DISPLAY ===
+// Coordinate transformation for child windows
+window.transformToTileCoordinates = transformToTileCoordinates;
+
+// Cell info panel function
+window.updateCellInfo = updateCellInfo;
+
+// === METADATA ERROR DISPLAY (Electron-specific) ===
 function showMetadataError(metadataResult, errorMessage) {
     // Hide loading curtain
     const curtain = document.getElementById('appCurtain');
@@ -215,68 +205,6 @@
 
     console.error('Metadata error displayed:', errorMessage);
 }
-
-// === SCALE BAR FUNCTIONS ===
-function calculateScaleBar(viewState) {
-    const config = window.config();
-    const voxelSize = config.voxelSize;
-    const resolution = voxelSize[0]; // microns per pixel in original image
-
-    // Deck.gl coordinate system: image is mapped to 256x256 coordinate space
-    // So 1 deck.gl unit = imageWidth/256 image pixels
-    const deckglUnitsPerImagePixel = 256 / config.imageWidth;
-
-    // Convert from deck.gl coordinates to microns
-    // 1 deck.gl unit = (imageWidth/256) image pixels = (imageWidth/256) * resolution microns
-    const micronsPerDeckglUnit = (config.imageWidth / 256) * resolution;
-
-    // Account for zoom level
-    const micronsPerPixel = micronsPerDeckglUnit / Math.pow(2, viewState.zoom);
-    const pixelsPerMicron = 1 / micronsPerPixel;
-
-    // Choose appropriate scale length
-    const scaleOptions = [0.1, 0.2, 0.5, 1, 2, 5, 10, 20, 50, 100, 200, 500, 1000]; // μm
-    const targetPixels = 100; // Target scale bar length in pixels
-
-    let bestScale = scaleOptions[0];
-    for (const scale of scaleOptions) {
-        const pixels = scale / micronsPerPixel;
-        if (pixels <= targetPixels && pixels >= 40) { // Min 40px for readability
-            bestScale = scale;
-        } else if (pixels > targetPixels) {
-            break;
-        }
-    }
-
-    const actualPixels = bestScale / micronsPerPixel;
-    return { pixels: actualPixels, distance: bestScale };
-}
-
-function formatDistance(microns) {
-    if (microns < 1) {
-        return `${(microns * 1000).toFixed(0)} nm`;
-    } else if (microns < 1000) {
-        return `${microns} μm`;
-    } else {
-        return `${(microns / 1000).toFixed(1)} mm`;
-    }
-}
-
-function updateScaleBar(viewState) {
-    const scaleBar = document.getElementById('scaleBar');
-    const scaleLine = scaleBar.querySelector('.scale-bar-line');
-    const scaleLabel = scaleBar.querySelector('.scale-bar-label');
-
-    if (!scaleBar || !scaleLine || !scaleLabel) return;
-
-    const { pixels, distance } = calculateScaleBar(viewState);
-=======
-// Coordinate transformation for child windows
-window.transformToTileCoordinates = transformToTileCoordinates;
->>>>>>> c90d452d
-
-// Cell info panel function
-window.updateCellInfo = updateCellInfo;
 
 // === ZOOM MODE TRACKING ===
 let __lastZoomMode = null; // 'pc' or 'icon'
@@ -351,12 +279,35 @@
  * Wrapper function for plane updates that passes required dependencies
  * @param {number} newPlane - Target plane number
  */
-function handlePlaneUpdate(newPlane) {
-    updatePlane(newPlane, state, elements, updateAllLayers);
+function updatePlane(newPlane) {
+    const { showLoading: showLoadingFn, hideLoading: hideLoadingFn } = { showLoading, hideLoading };
+
+    newPlane = clamp(newPlane, 0, window.appState.totalPlanes - 1);
+    if (newPlane === state.currentPlane) return;
+
+    state.currentPlane = newPlane;
+    elements.slider.value = newPlane;
+    elements.label.textContent = `Plane: ${newPlane}`;
+
+    // Load polygon data if not cached
+    if (!state.polygonCache.has(newPlane)) {
+        showLoadingFn(state, elements.loadingIndicator);
+        loadPolygonData(newPlane, state.polygonCache, state.allCellClasses, state.cellDataMap)
+            .then(() => {
+                hideLoadingFn(state, elements.loadingIndicator);
+                updateAllLayers();
+            })
+            .catch(err => {
+                console.error('Failed to load polygon data:', err);
+                hideLoadingFn(state, elements.loadingIndicator);
+            });
+    } else {
+        updateAllLayers();
+    }
 }
 
 // Expose updatePlane globally for cell lookup module
-window.updatePlane = handlePlaneUpdate;
+window.updatePlane = updatePlane;
 
 // === VIEW STATE CHANGE HANDLER ===
 /**
@@ -440,42 +391,55 @@
     showTooltip(info, elements.tooltip);
 }
 
-// === Z-PROJECTION BACKGROUND BUILD ===
-/**
- * Build global Z-projection overlay in background
- */
-async function buildGlobalZProjectionBackground() {
-    try {
-        console.log('Starting background Z-projection build...');
-
-        await buildGlobalZProjection(state, (progress) => {
-            // Progress callback
-            if (progress.planesProcessed % 10 === 0) {
-                console.log(`Z-projection: ${progress.planesProcessed}/${progress.totalPlanes} planes, ${progress.cellsProcessed} cells`);
-            }
-        });
-
-        console.log('Z-projection overlay ready! Check viewer controls to enable.');
-
-        // If overlay is already enabled, update layers
-        if (state.showZProjectionOverlay) {
-            updateAllLayers();
-        }
-
-    } catch (error) {
-        console.error('Failed to build Z-projection overlay:', error);
-    }
+// === DECKGL INITIALIZATION ===
+function initializeDeckGL() {
+    const { DeckGL, OrthographicView, COORDINATE_SYSTEM } = deck;
+
+    const advancedConfig = window.advancedConfig();
+    const tileSize = advancedConfig.visualization.tileSize;
+
+    state.deckglInstance = new DeckGL({
+        container: 'map',
+        views: new OrthographicView({
+            id: 'ortho',
+            flipY: false,
+            controller: true
+        }),
+        initialViewState: INITIAL_VIEW_STATE,
+        controller: {
+            scrollZoom: { speed: 0.01, smooth: true },
+            doubleClickZoom: true,
+            touchZoom: true,
+            touchRotate: false,
+            keyboard: true,
+            dragPan: true
+        },
+        onViewStateChange: handleViewStateChange,
+        onHover: handleHover,
+        getTooltip: null,
+        parameters: {
+            depthTest: false,
+            blend: true,
+            blendFunc: [770, 771]
+        },
+        getCursor: ({isHovering}) => {
+            try {
+                const active = window.appState?.rectangularSelector?.isActive;
+                if (active) return 'crosshair';
+            } catch {}
+            return isHovering ? 'pointer' : 'default';
+        },
+        layers: []
+    });
+
+    window.appState.deckglInstance = state.deckglInstance;
 }
 
-// === MAIN INITIALIZATION ===
-/**
- * Main application initialization function
- */
+// === MAIN INITIALIZATION (Electron-specific) ===
 async function init() {
     showLoading(state, elements.loadingIndicator);
 
-<<<<<<< HEAD
-    // Check if data path is configured first
+    // Check if data path is configured first (Electron-specific)
     const paths = await window.electronAPI.getPaths();
     if (!paths.dataPath) {
         // Hide loading curtain and show empty state
@@ -520,7 +484,6 @@
     }
 
     // Load dataset metadata from MBTiles before config()
-    // This populates the cache that config() uses for imageWidth, imageHeight, planeCount
     const metadataResult = await window.loadDatasetMetadata();
 
     // Try to get config - catch errors for missing metadata
@@ -533,11 +496,9 @@
         return;
     }
 
-=======
->>>>>>> c90d452d
     const advancedConfig = window.advancedConfig();
 
-    // Log performance optimization info
+    // Performance optimization info
     if (advancedConfig.performance.enablePerformanceMode) {
         console.log('Performance optimizations enabled:');
         console.log('  Two-phase updates (immediate UI + background data)');
@@ -551,93 +512,156 @@
     state.polygonCache.clear();
 
     // Initialize deck.gl instance
-    state.deckglInstance = initializeDeckGL(handleViewStateChange, handleHover);
+    initializeDeckGL();
 
     // Setup all UI event listeners
-    setupEventHandlers(elements, state, handlePlaneUpdate, updateAllLayers);
-    setupAdvancedKeyboardShortcuts(state, handlePlaneUpdate, updateAllLayers);
-
-    // Derive plane count from Arrow manifest
-    try {
-        const { totalPlanes, startingPlane } = await derivePlanesFromManifest();
-        initializePlaneSlider(totalPlanes, startingPlane);
+    setupEventHandlers(elements, state, updatePlane, updateAllLayers);
+    setupAdvancedKeyboardShortcuts(state, updatePlane, updateAllLayers);
+
+    // Derive totalPlanes and startingPlane from Arrow boundaries manifest
+    try {
+        if (!userConfig.arrowBoundariesManifest) {
+            throw new Error('arrowBoundariesManifest is not configured');
+        }
+        const manifestUrl = new URL(userConfig.arrowBoundariesManifest, window.location.href).href;
+        const manifest = await fetch(manifestUrl).then(r => r.json());
+        let totalPlanes = 0;
+        if (manifest && Array.isArray(manifest.shards)) {
+            const planes = manifest.shards.map(s => Number(s.plane)).filter(n => Number.isFinite(n));
+            totalPlanes = planes.length > 0 ? (Math.max(...planes) + 1) : manifest.shards.length;
+        }
+        if (!Number.isFinite(totalPlanes) || totalPlanes <= 0) {
+            throw new Error('Invalid totalPlanes derived from manifest');
+        }
+        const startingPlane = Math.floor(totalPlanes / 2);
+        window.appState.totalPlanes = totalPlanes;
+        console.log(`The image has ${totalPlanes} planes`);
+        state.currentPlane = startingPlane;
+        elements.slider.min = 0;
+        elements.slider.max = totalPlanes - 1;
+        elements.slider.value = state.currentPlane;
+        elements.label.textContent = `Plane: ${state.currentPlane}`;
     } catch (e) {
         console.error('Failed to derive totalPlanes from manifest.', e);
         throw e;
     }
 
-    // Load gene data and build icon atlas
-    await initializeGeneData();
-
-    // Build gene spot indexes for fast lookups
+    // Load gene data
+    const {atlas, mapping} = await loadGeneData(state.geneDataMap, state.selectedGenes);
+    state.geneIconAtlas = atlas;
+    state.geneIconMapping = mapping;
+
+    // Sync dataset capability flags
+    try {
+        state.hasScores = Boolean(window.appState && window.appState.hasScores);
+        state.hasIntensity = Boolean(window.appState && window.appState.hasIntensity);
+    } catch {}
+
+    // Show/hide filter sliders based on dataset fields
+    const scoreFilterContainer = document.querySelector('.score-filter-item');
+    if (scoreFilterContainer) {
+        scoreFilterContainer.style.display = state.hasScores ? 'flex' : 'none';
+    }
+    const intensityFilterContainer = document.querySelector('.intensity-filter-item');
+    if (intensityFilterContainer) {
+        intensityFilterContainer.style.display = state.hasIntensity ? 'flex' : 'none';
+    }
+
+    // Build lookup indexes
     buildGeneSpotIndexes(state.geneDataMap, state.cellToSpotsIndex, state.spotToParentsIndex);
 
     // Initialize polygon highlighter
-    initializePolygonHighlighter();
+    state.polygonHighlighter = new PolygonBoundaryHighlighter(
+        state.deckglInstance,
+        deck.COORDINATE_SYSTEM.CARTESIAN,
+        state.cellToSpotsIndex,
+        state.geneToId,
+        state.cellDataMap
+    );
+    state.polygonHighlighter.initialize();
 
     // Initialize rectangular selector
-    initializeRectangularSelector();
-
-<<<<<<< HEAD
-    // Defer background boundary indexing until after READY (scheduled below)
-
-    // Mark interactive for Arrow path once initial data are ready
-    try { Perf.markInteractive('arrow', { plane: state.currentPlane }); } catch {}
-
-    // Initialize cell class widget with all classes selected by default
-    // Always ensure selectedCellClasses contains all available classes (in case new ones were discovered)
-    state.allCellClasses.forEach(cellClass => state.selectedCellClasses.add(cellClass));
-
-    // Populate the cell class drawer with ranked list
+    state.rectangularSelector = new RectangularSelector(state.deckglInstance, state);
+    window.appState.rectangularSelector = state.rectangularSelector;
+
+    const selectionToolBtn = document.getElementById('selectionToolBtn');
+    if (selectionToolBtn) {
+        selectionToolBtn.addEventListener('click', () => {
+            state.rectangularSelector.toggle();
+        });
+    }
+
+    // Load cell data
+    await loadCellData(state.cellDataMap);
+
+    // Compute max total gene count
+    try {
+        let maxCount = 0;
+        state.cellDataMap.forEach(cell => {
+            const v = cell && typeof cell.totalGeneCount === 'number' ? cell.totalGeneCount : 0;
+            if (v > maxCount) maxCount = v;
+        });
+        state.maxTotalGeneCount = Math.max(0, maxCount) || 100;
+        const slider = document.getElementById('geneCountSlider');
+        if (slider) {
+            slider.max = String(state.maxTotalGeneCount);
+        }
+    } catch (e) {
+        console.warn('Failed to compute max total gene count:', e);
+    }
+
+    // Initialize class colors
+    state.allCellClasses.clear();
+    state.cellDataMap.forEach((cell, cellId) => {
+        const names = cell?.classification?.className;
+        if (Array.isArray(names) && names.length > 0) {
+            state.allCellClasses.add(names[0]);
+        }
+    });
+    assignColorsToCellClasses(state.allCellClasses, state.cellClassColors);
+    if (state.selectedCellClasses.size === 0) {
+        state.allCellClasses.forEach(c => state.selectedCellClasses.add(c));
+    }
+
+    // Populate UI
     populateCellClassDrawer();
-    // Apply any pending colour scheme that was loaded before classes were discovered
     applyPendingClassColorSchemeIfAny();
-    // Populate the gene drawer
     populateGeneDrawer();
 
-// Preload adjacent planes (non-blocking)
+    // Preload adjacent planes
     const totalPlanes = window.appState.totalPlanes;
     const adjacentPlanes = [
         Math.max(0, state.currentPlane - 1),
         Math.min(totalPlanes - 1, state.currentPlane + 1)
     ];
-
     adjacentPlanes.forEach(async (plane) => {
         if (plane !== state.currentPlane && !state.polygonCache.has(plane)) {
-            console.log(`Init: Preloading polygon data for adjacent plane ${plane}`);
-            loadPolygonData(plane, state.polygonCache, state.allCellClasses, state.cellDataMap).catch(() => {
-                console.log(`Init: Failed to preload plane ${plane} (non-critical)`);
-            });
+            loadPolygonData(plane, state.polygonCache, state.allCellClasses, state.cellDataMap).catch(() => {});
         }
     });
-=======
-    // Load cell data
-    await initializeCellData();
->>>>>>> c90d452d
-
-    // Finalize initialization (populate UI, update layers)
-    finalizeInitialization(updateAllLayers);
-
-    // Preload adjacent planes in background
-    preloadAdjacentPlanesInitial();
-
-    // Setup boundaries ready listener for spatial indexing
+
+    // Update layers
+    updateAllLayers();
+
+    // Setup boundaries ready listener
     try {
         setupBoundariesReadyListener(updateAllLayers, state);
     } catch {}
 
-    // Hide loading and remove curtain
     hideLoading(state, elements.loadingIndicator);
-    removeCurtain();
+
+    // Remove curtain
+    try {
+        const curtain = document.getElementById('appCurtain');
+        if (curtain) {
+            curtain.classList.add('hidden');
+            setTimeout(() => { curtain.style.display = 'none'; }, 350);
+        }
+    } catch {}
 
     if (advancedConfig.performance.showPerformanceStats) {
-        console.log('Initialization complete. Slider should now be very responsive!');
-    }
-
-    // Start building global Z-projection overlay (background task)
-    setTimeout(() => {
-        buildGlobalZProjectionBackground();
-    }, 2000); // Wait 2 seconds after app ready
+        console.log('Initialization complete.');
+    }
 }
 
 // === DOM CONTENT LOADED HANDLER ===
@@ -647,23 +671,14 @@
 
     // Initialize D3 components when DOM is ready
     if (typeof d3 !== 'undefined') {
-        // Initialize color scheme mapping
         initCellInfoColorScheme();
-
-        // Initialize gene distribution chart
         initGeneDistributionChart();
-
-        // Initialize cell class distribution chart
         initCellClassDistributionChart();
-
-        // Initialize cell class percentage chart
         initCellClassPercentageChart();
     }
 
-    // Initialize cell class drawer
+    // Initialize drawers
     initCellClassDrawer();
-
-    // Initialize gene drawer
     initGeneDrawer();
 
     // Controls drawer state (collapsed by default)
@@ -671,10 +686,6 @@
     if (controlsPanel) {
         controlsPanel.classList.add('collapsed');
         try { updateScaleBarOffset(); } catch {}
-        try {
-            const btn = document.getElementById('controlsToggleBtn');
-            if (btn) btn.setAttribute('aria-expanded', 'false');
-        } catch {}
     }
 
     // Setup debounced cell class search
@@ -694,26 +705,16 @@
 
 // === WINDOW LOAD HANDLER ===
 window.addEventListener('load', async () => {
-    // Start end-to-end timing
     try { Perf.start('viewer'); } catch {}
 
     // Load saved regions from localStorage
     loadRegionsFromStorage();
 
-    // If region "CA1 Bbox" exists, make it visible
-    try {
-        const target = 'CA1 Bbox';
-        if (window.appState && window.appState.regions && window.appState.regions.has(target)) {
-            toggleRegionVisibility(target, true);
-        }
-    } catch {}
-
-    // Initialize cell lookup UI first
+    // Initialize cell lookup UI
     if (window.cellLookup) {
         window.cellLookup.setupUI();
-        console.log('Cell lookup UI ready immediately (data will load on first search)');
-    }
-
-    // Start main application initialization
+    }
+
+    // Start main initialization
     init();
 });