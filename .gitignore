.idea
/data
/tiles
/external/
<<<<<<< HEAD
node_modules
dist
=======
/node_modules/
/build/
/dist/
>>>>>>> c90d452d
<|MERGE_RESOLUTION|>--- conflicted
+++ resolved
@@ -2,11 +2,6 @@
 /data
 /tiles
 /external/
-<<<<<<< HEAD
-node_modules
-dist
-=======
 /node_modules/
 /build/
-/dist/
->>>>>>> c90d452d
+/dist/